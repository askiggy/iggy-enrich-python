import abc
import geopandas as gpd
import logging
import os
import pandas as pd
from enum import Enum
from pydantic import BaseModel, validator
from pyquadkey2 import quadkey
from typing import Dict, List, Optional, Union

logger = logging.getLogger(__name__)
logger.setLevel(logging.INFO)

KNOWN_BOUNDARIES = [
    "qk_isochrone_walk_10m",
    "cbg",
    "census_tract",
    "county",
    "locality",
    "metro",
    "zipcode",
]


class GeomTypeEnum(str, Enum):
    json = "json"
    wkt = "wkt"


class ResolveDupsEnum(str, Enum):
    smallest_area = "smallest_area"
    smallest_population = "smallest_population"
    largest_area = "largest_area"
    largest_population = "largest_population"


class IggyDataPackage(BaseModel, abc.ABC):
    iggy_version_id: str
    crosswalk_prefix: str
    iggy_prefix: str = "unified"

    class Config:
        arbitrary_types_allowed = True

    @abc.abstractmethod
    def load(
        self,
        boundaries: List[str] = [],
        features: List[str] = [],
    ) -> None:
        """Load selected features / boundaries or entire dataset if neither specified"""
        pass

    @abc.abstractmethod
    def enrich(self, points: gpd.GeoSeries) -> gpd.GeoDataFrame:
        """Enrich a geo series of points using Iggy Data"""
        pass


def infer_bounds(boundaries: List[str] = [], features: List[str] = []) -> Dict:
    """Determine which boundaries, and any specific features within the boundary,
    to load"""
    bounds_features_to_load = {}
    if boundaries:
        bounds_features_to_load = {b: [] for b in boundaries if b in KNOWN_BOUNDARIES}
    if features:
        for kb in KNOWN_BOUNDARIES:
            kb_features = [f for f in features if f.endswith(kb)]
            if kb_features:
                bounds_features_to_load[kb] = kb_features
    if not bounds_features_to_load:
        bounds_features_to_load = {kb: [] for kb in KNOWN_BOUNDARIES}
    return bounds_features_to_load


class LocalIggyDataPackage(IggyDataPackage):
    iggy_version_id: str
    crosswalk_prefix: str
    base_loc: str
    iggy_prefix: str = "unified"
    geom_type: GeomTypeEnum = GeomTypeEnum.wkt
    data_loc: Optional[str] = None
    crosswalk_loc: Optional[str] = None
    crosswalk_data: Optional[gpd.GeoDataFrame] = None
    boundary_data: Optional[Dict[str, pd.DataFrame]] = {}
    bounds_features: Optional[Dict[str, str]] = {}

    @validator("data_loc", pre=True, always=True)
    def set_data_loc(cls, v, values):
        geom_spec = ""
        if values["geom_type"] == GeomTypeEnum.wkt:
            geom_spec = "-wkt"
        data_loc_suffix = ""
        if values["iggy_prefix"] != "unified":
            data_loc_suffix = f"_{values['iggy_prefix']}"
        iggy_dir = f"iggy-package{geom_spec}-{values['iggy_version_id']}{data_loc_suffix}"
        return v or os.path.join(values["base_loc"], iggy_dir)

    @validator("crosswalk_loc", always=True)
    def set_geoms_loc(cls, v, values):
        return v or os.path.join(values["data_loc"], f"{values['crosswalk_prefix']}_{values['iggy_version_id']}")

    def load(self, boundaries: List[str] = [], features: List[str] = []) -> None:
        """Load Iggy data from parquet files into memory"""
        # load iggy crosswalk if not already loaded
        if self.crosswalk_data is None:
            self.crosswalk_data = pd.read_parquet(self.crosswalk_loc)
            self.crosswalk_data.set_index("id", inplace=True)
            logger.info(f"Loaded {self.crosswalk_data.shape[0]} geometries from {self.crosswalk_loc}.")
        else:
            logger.info(f"Crosswalk data already loaded...skipping")

        # infer boundaries + features to load
        bounds_features_to_load = infer_bounds(boundaries, features)
        logger.info(f"Will load boundaries {bounds_features_to_load.keys()}...")

        # load requested boundaries + features if they're not already
        for boundary, boundary_features in bounds_features_to_load.items():
            if boundary_features != self.bounds_features.get(boundary):
                bnd_file = os.path.join(self.data_loc, f"{self.iggy_prefix}_{boundary}_{self.iggy_version_id}")
                df = pd.read_parquet(bnd_file)
                df.columns = df.columns.map(lambda x: str(x) + f"_{boundary}")
                if boundary_features:
                    keepfeatures = [f for f in boundary_features if f != f"id_{boundary}"] + [f"id_{boundary}"]
                    df = df[keepfeatures]
                self.boundary_data[boundary] = df
                logger.info(f"Loaded boundary {boundary} with {df.shape[0]} rows and {df.shape[1]} columns")
            else:
                logger.info(
                    f"Boundary {boundary} with {self.boundary_data[boundary].shape[0]} "
                    f"rows and {self.boundary_data[boundary].shape[1]} columns already loaded."
                )
        # check for removed boundaries
        remove_boundaries = []
        for boundary in self.bounds_features:
            if boundary not in bounds_features_to_load:
                remove_boundaries.append(boundary)
        for rb in remove_boundaries:
            logger.info(f"Removed data for boundary {rb}")
            del self.boundary_data[rb]

        self.bounds_features = bounds_features_to_load

    def _resolve_duplicates(
        self, points_crosswalk: Union[pd.DataFrame, gpd.GeoDataFrame], method: ResolveDupsEnum = "largest_area"
    ) -> Union[pd.DataFrame, gpd.GeoDataFrame]:
        """Crosswalk duplicates can happen if there is an overlap in the underlying boundary
<<<<<<< HEAD
        data for a given level of granularity. This function resolves duplicates in the
=======
        data for a given level of granularity. This function resolves duplicates in the 
>>>>>>> a7b4f902
        enriched feature space by choosing the boundary to use based on largest/smallest population
        or area.
        """
        idx_name = points_crosswalk.index.name
        df = points_crosswalk.copy()
        df.reset_index(inplace=True)

        id_cols = list(set([f"{b}_id" for b in KNOWN_BOUNDARIES]) & set(df.columns))
        dup_bounds = []
        for col in id_cols:
            if not df.duplicated(subset=col).any():
                dup_bounds.append(col.replace("_id", ""))

        for bnd in dup_bounds:
            if method == ResolveDupsEnum.largest_area:
                dedup_col = f"{bnd}_area_sqkm"
                ascending = False
            elif method == ResolveDupsEnum.smallest_area:
                dedup_col = f"{bnd}_area_sqkm"
                ascending = True
            elif method == ResolveDupsEnum.largest_population:
                dedup_col = f"{bnd}_population"
                ascending = False
            elif method == ResolveDupsEnum.smallest_population:
                dedup_col = f"{bnd}_population"
                ascending = True
            df.sort_values(dedup_col, ascending=ascending, inplace=True)
            df.drop_duplicates(idx_name, inplace=True)

        df.set_index(idx_name, inplace=True)
        return df

    def enrich(
        self,
        points: Union[pd.DataFrame, gpd.GeoDataFrame],
        latitude_col: str = "latitude",
        longitude_col: str = "longitude",
        zoom: int = 19,
        drop_qk_col: bool = True,
        resolve_dups: ResolveDupsEnum = "largest_area",
    ) -> Union[pd.DataFrame, gpd.GeoDataFrame]:
        """Enrich a DataFrame or GeoDataFrame with Iggy columns"""
        # join input points to iggy quadkeys
        points_ = points.copy()
        if not points.index.name:
            points_.index.name = "points_index"
        if type(points_) == gpd.GeoDataFrame:
            points_["qk"] = points_.geometry.apply(lambda p: str(quadkey.from_geo((p.y, p.x), level=zoom)))
        else:
            points_["qk"] = points_.apply(
                lambda row: str(quadkey.from_geo((row[latitude_col], row[longitude_col]), level=zoom)),
                axis=1,
            )
        points_crosswalk = points_.join(self.crosswalk_data, how="left", on="qk")
        if drop_qk_col:
            points_crosswalk.drop(["qk"], axis=1, inplace=True)
<<<<<<< HEAD
        if points_crosswalk.shape[0] != points.shape[0]:
=======
        if points_crosswalk.shape[0] != points.shape[0]: 
>>>>>>> a7b4f902
            points_crosswalk = self._resolve_duplicates(points_crosswalk, method=resolve_dups)

        # join boundaries aggregated data
        drop_xtra_cols = ["id", "name", "geometry"]
        points_crosswalk.reset_index(inplace=True)
        df_joined = points_crosswalk.copy()
        for bnd in self.bounds_features:
            df_bnd = self.boundary_data[bnd]
            df_joined = df_joined.merge(
                df_bnd,
                how="left",
                left_on=f"{bnd}_id",
                right_on=f"id_{bnd}",
            )
            for col in drop_xtra_cols:
                if f"{col}_{bnd}" not in self.bounds_features[bnd]:
                    try:
                        df_joined.drop([f"{col}_{bnd}"], axis=1, inplace=True)
                    except KeyError:
                        pass
        df_joined.set_index(points_.index.name, inplace=True)
        assert df_joined.shape[0] == points.shape[0]

        # remove extraneous columns
        drop_cols = [c for c in self.crosswalk_data.columns]
        df_joined.drop(drop_cols, axis=1, inplace=True)

        # clean up data types
        bool_cols = [c for c in df_joined.columns if "intersects" in c]
        for c in bool_cols:
            df_joined[c] = df_joined[c].astype(float)

        return df_joined<|MERGE_RESOLUTION|>--- conflicted
+++ resolved
@@ -145,11 +145,7 @@
         self, points_crosswalk: Union[pd.DataFrame, gpd.GeoDataFrame], method: ResolveDupsEnum = "largest_area"
     ) -> Union[pd.DataFrame, gpd.GeoDataFrame]:
         """Crosswalk duplicates can happen if there is an overlap in the underlying boundary
-<<<<<<< HEAD
-        data for a given level of granularity. This function resolves duplicates in the
-=======
         data for a given level of granularity. This function resolves duplicates in the 
->>>>>>> a7b4f902
         enriched feature space by choosing the boundary to use based on largest/smallest population
         or area.
         """
@@ -206,11 +202,7 @@
         points_crosswalk = points_.join(self.crosswalk_data, how="left", on="qk")
         if drop_qk_col:
             points_crosswalk.drop(["qk"], axis=1, inplace=True)
-<<<<<<< HEAD
         if points_crosswalk.shape[0] != points.shape[0]:
-=======
-        if points_crosswalk.shape[0] != points.shape[0]: 
->>>>>>> a7b4f902
             points_crosswalk = self._resolve_duplicates(points_crosswalk, method=resolve_dups)
 
         # join boundaries aggregated data
